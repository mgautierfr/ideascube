# ideasbox.lan

This Django repository is the main application of the Ideas Box server.

More details about the server of the [overview](https://github.com/ideas-box/ideasbox.lan/wiki/Server-Overview)


<<<<<<< HEAD
## Custom user model
When setting up an Ideas Box server, if you need custom properties on the user
model, you should create a new model that inherits from
`ideasbox.models.DefaultUser`, and to make that Django will use it you need to
set the environment variable `AUTH_USER_MODEL` **before running the initial
Django migration**.
=======
## IRC

`#ideasbox` on `irc.freenode.net`
>>>>>>> 6ee10fe2
<|MERGE_RESOLUTION|>--- conflicted
+++ resolved
@@ -4,16 +4,13 @@
 
 More details about the server of the [overview](https://github.com/ideas-box/ideasbox.lan/wiki/Server-Overview)
 
-
-<<<<<<< HEAD
 ## Custom user model
 When setting up an Ideas Box server, if you need custom properties on the user
 model, you should create a new model that inherits from
 `ideasbox.models.DefaultUser`, and to make that Django will use it you need to
 set the environment variable `AUTH_USER_MODEL` **before running the initial
 Django migration**.
-=======
+
 ## IRC
 
-`#ideasbox` on `irc.freenode.net`
->>>>>>> 6ee10fe2
+`#ideasbox` on `irc.freenode.net`