"""
Django settings for ideasbox project.

For more information on this file, see
https://docs.djangoproject.com/en/1.7/topics/settings/

For the full list of settings and their values, see
https://docs.djangoproject.com/en/1.7/ref/settings/
"""

import os

from django.utils.translation import ugettext_lazy as _

<<<<<<< HEAD

=======
>>>>>>> 8c8704b6
# Build paths inside the project like this: os.path.join(BASE_DIR, ...)
BASE_DIR = os.path.dirname(os.path.dirname(__file__))
PROJECT_DIR = os.path.join(BASE_DIR, 'ideasbox')

# Quick-start development settings - unsuitable for production
# See https://docs.djangoproject.com/en/1.7/howto/deployment/checklist/

# SECURITY WARNING: keep the secret key used in production secret!
SECRET_KEY = '16exrv_@=2(za=oj$tj+l_^v#sbt83!=t#wz$s+1udfa04#vz!'

# SECURITY WARNING: don't run with debug turned on in production!
DEBUG = True

TEMPLATE_DEBUG = True

ALLOWED_HOSTS = []


# Application definition

INSTALLED_APPS = (
    'django.contrib.admin',
    'django.contrib.auth',
    'django.contrib.contenttypes',
    'django.contrib.sessions',
    'django.contrib.messages',
    'django.contrib.staticfiles',
    'serveradmin',
    'ideasbox',
    'blog',
)

MIDDLEWARE_CLASSES = (
    'django.contrib.sessions.middleware.SessionMiddleware',
    'django.middleware.common.CommonMiddleware',
    'django.middleware.csrf.CsrfViewMiddleware',
    'django.contrib.auth.middleware.AuthenticationMiddleware',
    'django.contrib.auth.middleware.SessionAuthenticationMiddleware',
    'django.contrib.messages.middleware.MessageMiddleware',
    'django.middleware.clickjacking.XFrameOptionsMiddleware',
)

ROOT_URLCONF = 'ideasbox.urls'

WSGI_APPLICATION = 'ideasbox.wsgi.application'

TEMPLATE_DIRS = (
    os.path.join(PROJECT_DIR, 'templates'),
)
LOGIN_REDIRECT_URL = 'index'
LOGIN_URL = 'login'

# Internationalization
# https://docs.djangoproject.com/en/1.7/topics/i18n/

LANGUAGE_CODE = 'en'

TIME_ZONE = os.environ.get('TIME_ZONE', 'UTC')

USE_I18N = True

USE_L10N = True

USE_TZ = True

AVAILABLE_LANGUAGES = (
    ('en', _('English')),
    ('fr', _('French')),
)

SUPPORTED_LANGUAGES = os.environ.get('SUPPORTED_LANGUAGES', 'fr en').split()
LANGUAGES = []
for code, label in AVAILABLE_LANGUAGES:
    if code in SUPPORTED_LANGUAGES:
        LANGUAGES.append((code, label))

# Static files (CSS, JavaScript, Images)
# https://docs.djangoproject.com/en/1.7/howto/static-files/

STATIC_URL = '/static/'


# Ideas Box specifics
try:
    IDEASBOX_ID = os.environ['IDEASBOX_ID']
except KeyError:
    if DEBUG:
        IDEASBOX_ID = 'debugbox'
    else:
        raise
try:
    STORAGE_ROOT = os.environ['DATASTORAGE']
except KeyError:
    if DEBUG:
        try:
            os.makedirs('storage/main')
        except OSError:
            pass
        STORAGE_ROOT = os.path.join(BASE_DIR, 'storage')
    else:
        raise
MEDIA_ROOT = os.path.join(STORAGE_ROOT, 'main')
AUTH_USER_MODEL = os.environ.get('AUTH_USER_MODEL', 'ideasbox.DefaultUser')

# Database
# https://docs.djangoproject.com/en/1.7/ref/settings/#databases

DATABASES = {
    'default': {
        'ENGINE': 'django.db.backends.sqlite3',
        'NAME': os.path.join(MEDIA_ROOT, 'default.sqlite'),
    }
}

SERVICES = [
    {'name': 'apache2', 'sum': _('Daemon which provide web content')},
    {'name': 'bind9', 'sum': _('Daemon which provide local DNS')},
    {'name': 'kalite', 'sum': _('Daemon which provide KhanAcademy on lan')},
    {'name': 'kiwix', 'sum': _('Daemon which provide Wikipedia on lan')},
    {'name': 'ntp', 'sum': _('Net time protocol')},
    {'name': 'ssh', 'sum': _('Daemon used for distant connexion to server')},
]<|MERGE_RESOLUTION|>--- conflicted
+++ resolved
@@ -12,10 +12,6 @@
 
 from django.utils.translation import ugettext_lazy as _
 
-<<<<<<< HEAD
-
-=======
->>>>>>> 8c8704b6
 # Build paths inside the project like this: os.path.join(BASE_DIR, ...)
 BASE_DIR = os.path.dirname(os.path.dirname(__file__))
 PROJECT_DIR = os.path.join(BASE_DIR, 'ideasbox')
